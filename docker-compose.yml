# Before deploying, make sure you have done the following:
# - created a user `classy` on the host
# - installed SSL certificates for the host
# - created a `.env` file in the same dir as this file and populated appropriately
# - opened port 80 and port 443 (publicly)
#
# A few high-level notes about this config file:
# - At deploy-time, all services have access to the values in the .env file; however, they are only accessible to the
#   running service if the env_file directive is specified. If you only need to pass a subset of the env vars, use the
#   environment directive and list only the var keys you need.
# - As configured, only ports 80 and 443 are seen by the host; all other ports listed (with the expose directive) are
#   only accessible to linked services (i.e. those listed in the depends_on directive). If a service should be publicly
#   accessible, consider listing it in the proxy service instead of opening additional ports on the host.
# - In general, services should be started as non-root users. Here, we launch services as the classy user (configured on
#   the host) using the user directive.
# - Services specified here can be extended (and additional services can be added) by creating additional
#   docker-compose.yml files. See https://docs.docker.com/compose/extends/#example-use-case.

# NOTE: Do not change the container names. They are used to refer to the service throughout the codebase in http requests.

version: "3.5"

services:
    autotest:
        build:
            context: ./
            dockerfile: ./packages/autotest/Dockerfile
        container_name: autotest
        depends_on:
            - db
        env_file: .env
        expose:
            - ${AUTOTEST_PORT}
        restart: always
        user: "${UID}:${GID}"
        volumes:
            - "${HOST_DIR}:${PERSIST_DIR}"
            - "/var/run/docker.sock:/var/run/docker.sock"
    db:
        command: --quiet
        container_name: db
        environment:
          - MONGO_INITDB_ROOT_USERNAME
          - MONGO_INITDB_ROOT_PASSWORD
        ports:
            - "27017:27017"
        image: mongo:3-jessie
        restart: always
        user: "${UID}"
        volumes:
            - /var/opt/classy/db:/data/db
    portal:
        build:
            args:
                - GH_BOT_USERNAME
                - GH_BOT_EMAIL
            context: ./
            dockerfile: ./packages/portal/Dockerfile
        container_name: portal
        depends_on:
            - db
            - autotest
        env_file: .env
        expose:
            - ${BACKEND_PORT}
        restart: always
        user: "${UID}"
        volumes:
            - "${HOST_SSL_CERT_PATH}:${SSL_CERT_PATH}"
            - "${HOST_SSL_KEY_PATH}:${SSL_KEY_PATH}"
            - "${HOST_DIR}:${PERSIST_DIR}:ro"
    proxy:
        build:
            args:
                - UID
                - SSL_CERT_PATH
                - SSL_KEY_PATH
                - BACKEND_PORT
                - UI_PORT
            context: ./
            dockerfile: ./packages/proxy/Dockerfile
        container_name: proxy
        depends_on:
            - portal
            - reference_ui
            - codeshovelui
            - labcycleui
        ports:
            - "80:8080"
            - "443:8443"
        restart: always
        user: "${UID}"
        volumes:
            - "${HOST_SSL_CERT_PATH}:${SSL_CERT_PATH}"
            - "${HOST_SSL_KEY_PATH}:${SSL_KEY_PATH}"
    geolocation:
        image: cpsc310geocoder
        container_name: geocoder
        ports:
            - ${GEO_PORT}:${GEO_PORT}
        restart: always
        user: "${UID}"
    reference_ui:
        image: cpsc310reference_ui
        container_name: refui
        environment:
            - PLATFORM
        expose:
            - ${UI_PORT}
        restart: always
        user: "${UID}"
<<<<<<< HEAD
    codeshovelwebservice:
        build:
            context: https://${LC_GITHUB_TOKEN}@github.com/braxtonhall/codeshovel-webservice.git
        container_name: codeshovelwebservice
        expose:
        - 8080
        restart: always
        environment:
        - GITHUB_TOKEN=${LC_GITHUB_TOKEN}
        volumes:
        - "${CODESHOVEL_LOG_PATH}:/requests.csv"
        - "${CODESHOVEL_CACHE_PATH}:/cache"
    codeshovelui:
        build:
            args:
            - "SERVER_ADDRESS=${PUBLICHOSTNAME}/codeshovelserver"
            - "PUBLIC_ADDRESS=${PUBLICHOSTNAME}/codeshovel"
            context: https://${LC_GITHUB_TOKEN}@github.com/braxtonhall/codeshovel-ui.git
        container_name: codeshovelui
        depends_on:
        - codeshovelwebservice
        expose:
        - 5000
        restart: always
    labcyclewebservice:
        build:
            context: https://${LC_GITHUB_TOKEN}@github.com/braxtonhall/labcycle.git
            dockerfile: ./backend.dockerfile
        container_name: labcyclewebservice
        depends_on:
          - portal
        env_file: .env
        environment:
        - "LC_SERVER_ADDRESS=${PUBLICHOSTNAME}/labcycle"
        expose:
        - 4321
        restart: always
        volumes:
        - "${LC_HOST_MANIFEST_PATH}:${LC_MANIFEST_PATH}"
    labcycleui:
        build:
            args:
            - "SERVER_ADDRESS=${PUBLICHOSTNAME}/labcycle"
            - "PUBLIC_ADDRESS=${PUBLICHOSTNAME}/labs"
            context: https://${LC_GITHUB_TOKEN}@github.com/braxtonhall/labcycle.git
            dockerfile: ./frontend.dockerfile
        container_name: labcycleui
        depends_on:
          - labcyclewebservice
        expose:
        - 5000
        restart: always
=======
    patchtool:
        image: "sinatra"
        build:
            context: https://${COURSE_GH_ORG_TOKEN}@github.ubc.ca/cpsc310/repoPatchTool.git#webservice
        container_name: patchtool
        environment:
        - GH_BOT_TOKEN
        - COURSE_GH_ORG_TOKEN
        - PATCH_SOURCE_REPO
>>>>>>> d9de4b73
<|MERGE_RESOLUTION|>--- conflicted
+++ resolved
@@ -109,7 +109,6 @@
             - ${UI_PORT}
         restart: always
         user: "${UID}"
-<<<<<<< HEAD
     codeshovelwebservice:
         build:
             context: https://${LC_GITHUB_TOKEN}@github.com/braxtonhall/codeshovel-webservice.git
@@ -162,7 +161,6 @@
         expose:
         - 5000
         restart: always
-=======
     patchtool:
         image: "sinatra"
         build:
@@ -171,5 +169,4 @@
         environment:
         - GH_BOT_TOKEN
         - COURSE_GH_ORG_TOKEN
-        - PATCH_SOURCE_REPO
->>>>>>> d9de4b73
+        - PATCH_SOURCE_REPO
--- conflicted
+++ resolved
@@ -65,12 +65,6 @@
      */
     public start(): Promise<boolean> {
         Log.info('BackendServer::start() - start');
-<<<<<<< HEAD
-
-        let that = this;
-        return new Promise(function (fulfill, reject) {
-=======
->>>>>>> e0f5c44a
 
         const that = this;
         return new Promise(function(fulfill, reject) {

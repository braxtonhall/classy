--- conflicted
+++ resolved
@@ -346,39 +346,26 @@
     }).timeout(2 * TIMEOUT);
 
     it("Should be able to set a student's grade", async function() {
-<<<<<<< HEAD
-=======
         Log.test("CS340RoutesSpec:: should be able to set a student's grade");
 
->>>>>>> cba28765
         let aid = "test_assignDeliv3";
         let pc: PersonController = new PersonController();
         let allPeople = await pc.getAllPeople();
 
         expect(allPeople.length).to.be.at.least(0);
 
-<<<<<<< HEAD
-        // find UBCBOT
-        let index = -1;
-        for(let i = 0; i < allPeople.length; i++) {
-            if(allPeople[i].githubId === 'ubcbot') {
-=======
         // find rthse2
         let index = -1;
         for(let i = 0; i < allPeople.length; i++) {
             if(allPeople[i].githubId === 'rthse2') {
->>>>>>> cba28765
+
                 index = i;
                 break;
             }
         }
 
         if(index === -1) {
-<<<<<<< HEAD
-            fail("Unable to find UBC bot in records, something is wrong with the database...");
-=======
             fail("Unable to find rthse2 in records, something is wrong with the database...");
->>>>>>> cba28765
         }
 
         let aPayload = {
@@ -433,38 +420,26 @@
     }).timeout(2 * TIMEOUT);
 
     it("Should be able to get a specific grade using student ID and assignment ID", async function() {
-<<<<<<< HEAD
-=======
+
         Log.test("CS340RoutesSpec:: get specific grade");
->>>>>>> cba28765
+
         let aid = "test_assignDeliv3";
         let pc: PersonController = new PersonController();
         let allPeople = await pc.getAllPeople();
 
         expect(allPeople.length).to.be.at.least(0);
 
-<<<<<<< HEAD
-        // find UBCBOT
-        let index = -1;
-        for(let i = 0; i < allPeople.length; i++) {
-            if(allPeople[i].githubId === 'ubcbot') {
-=======
         // find rthse2
         let index = -1;
         for(let i = 0; i < allPeople.length; i++) {
             if(allPeople[i].githubId === 'rthse2') {
->>>>>>> cba28765
                 index = i;
                 break;
             }
         }
 
         if(index === -1) {
-<<<<<<< HEAD
-            fail("Unable to find UBC bot in records, something is wrong with the database...");
-=======
             fail("Unable to find rthse2 in records, something is wrong with the database...");
->>>>>>> cba28765
         }
 
         let sid = allPeople[index].id;
@@ -494,28 +469,17 @@
 
         expect(allPeople.length).to.be.at.least(0);
 
-<<<<<<< HEAD
-        // find UBCBOT
-        let index = -1;
-        for(let i = 0; i < allPeople.length; i++) {
-            if(allPeople[i].githubId === 'ubcbot') {
-=======
         // find rthse2
         let index = -1;
         for(let i = 0; i < allPeople.length; i++) {
             if(allPeople[i].githubId === 'rthse2') {
->>>>>>> cba28765
                 index = i;
                 break;
             }
         }
 
         if(index === -1) {
-<<<<<<< HEAD
-            fail("Unable to find UBC bot in records, something is wrong with the database...");
-=======
             fail("Unable to find rthse2 in records, something is wrong with the database...");
->>>>>>> cba28765
         }
 
         let sid = allPeople[index].githubId;

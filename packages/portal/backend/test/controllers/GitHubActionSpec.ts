import {TeamController} from "../../src/controllers/TeamController";

const loadFirst = require('../GlobalSpec');

import {expect} from "chai";
import "mocha";

import {GitHubActions} from "../../src/controllers/GitHubActions";
import Log from "../../../../common/Log";
import {Test} from "../GlobalSpec";
import Util from "../../../../common/Util";
import Config, {ConfigKey} from "../../../../common/Config";
import {RepositoryController} from "../../src/controllers/RepositoryController";
import {DeliverablesController} from "../../src/controllers/DeliverablesController";
import {PersonController} from "../../src/controllers/PersonController";

describe("GitHubActions", () => {

    // TODO: investigate skipping this way: https://stackoverflow.com/a/41908943 (and turning them on/off with an env flag)

    let gh: GitHubActions;

    let TIMEOUT = 5000;

    let DELAY_SEC = 1000;
    let DELAY_SHORT = 200;

    const REPONAME = getProjectPrefix() + Test.REPONAME1;
    const REPONAME3 = getProjectPrefix() + Test.REPONAME3;
    const TEAMNAME = getTeamPrefix() + Test.TEAMNAME1;

    const OLDORG = Config.getInstance().getProp(ConfigKey.org);

    before(async () => {
        Log.test("GitHubActionSpec::before() - start; forcing testorg");
        // test github actions on a test github instance (for safety)
        Config.getInstance().setProp(ConfigKey.org, Config.getInstance().getProp(ConfigKey.testorg));
    });

    beforeEach(function () {
        Log.test('GitHubActionSpec::BeforeEach - "' + (<any>this).currentTest.title + '"');

        const exec = Test.runSlowTest();
        if (exec === true) {
            Log.test("GitHubActionSpec::beforeEach() - running in CI; not skipping");
            gh = new GitHubActions();
        } else {
            Log.test("GitHubActionSpec::beforeEach() - skipping (not CI)");
            this.skip();
        }
    });

    afterEach(function () {
        Log.test('AfterTest: "' + (<any>this).currentTest.title + '"');
    });

    after(async () => {
        Log.test("GitHubActionSpec::after() - start; replacing original org");
        // return to original org
        Config.getInstance().setProp(ConfigKey.org, OLDORG);
    });

    let TESTREPONAMES = ["testtest__repo1",
        "secap_cpscbot",
        "secap_rthse2",
        "secap_ubcbot",
        "secap_testtest__repo1",
        "TESTrepo1",
        "TESTrepo2",
        "TESTrepo3",
    ];

    let TESTTEAMNAMES = [
        "rtholmes",
        "ubcbot",
        "rthse2",
        "cpscbot",
        "TEST__X__t_TESTteam1",
        "TESTteam1",
        "TESTteam2",
        "TESTteam3",
    ];

    it("Clear stale repos and teams.", async function () {
        let del = await deleteStale();
        expect(del).to.be.true;
    }).timeout(TIMEOUT * 100);

    it("Should not be possible to find a repo that does not exist.", async function () {
        let val = await gh.repoExists(REPONAME);
        expect(val).to.be.false;
    }).timeout(TIMEOUT);

    it("Should not be possible to delete a repo that does not exist.", async function () {
        // and it should do so without crashing
        let val = await gh.deleteRepo(REPONAME);
        expect(val).to.be.false;
    }).timeout(TIMEOUT);

    it("Should be able to create a repo.", async function () {
        let val = await gh.createRepo(REPONAME);
        const name = Config.getInstance().getProp(ConfigKey.githubHost) + '/' + Config.getInstance().getProp(ConfigKey.org) + '/' + REPONAME;
        expect(val).to.equal(name);
    }).timeout(TIMEOUT);

    it("Should be possible to find a repo that does exist.", async function () {
        let val = await gh.repoExists(REPONAME);
        expect(val).to.be.true;
    }).timeout(TIMEOUT);

    it("Should be able to remove a repo that does exist.", async function () {
        let val = await gh.deleteRepo(REPONAME);
        expect(val).to.be.true;
    }).timeout(TIMEOUT);

    it("Should be able to create the repo again.", async function () {
        let val = await gh.createRepo(REPONAME);
        const name = Config.getInstance().getProp(ConfigKey.githubHost) + '/' + Config.getInstance().getProp(ConfigKey.org) + '/' + REPONAME;
        expect(val).to.equal(name);
    }).timeout(TIMEOUT);

    it("Should be able to list a webhook.", async function () {
        let val = await gh.listWebhooks(REPONAME);
        expect(val).to.be.empty;
    }).timeout(TIMEOUT);

    it("Should be able to create a webhook.", async function () {
        let hooks = await gh.listWebhooks(REPONAME);
        expect(hooks).to.be.empty;

        let createHook = await gh.addWebhook(REPONAME, 'https://localhost/test');
        expect(createHook).to.be.true;

        hooks = await gh.listWebhooks(REPONAME);
        expect(hooks).to.have.lengthOf(1);
    }).timeout(TIMEOUT);

    it("Should not be possible to get a team number for a team that does not exist.", async function () {
        let val = await gh.getTeamNumber(TEAMNAME);
        Log.test('Team # ' + val);
        expect(val).to.be.lessThan(0);
    }).timeout(TIMEOUT);

    it("Should be able to create a team, add users to it, and add it to the repo.", async function () {
        let val = await gh.createTeam(TEAMNAME, 'push');
        Log.test("Team details: " + JSON.stringify(val));
        expect(val.teamName).to.equal(TEAMNAME);
        expect(val.githubTeamNumber).to.be.an('number');
        expect(val.githubTeamNumber > 0).to.be.true;

        let addMembers = await gh.addMembersToTeam(val.teamName, val.githubTeamNumber, [Test.USERNAMEGITHUB1, Test.USERNAMEGITHUB2]);
        expect(addMembers.teamName).to.equal(TEAMNAME); // not a strong test

        let teamAdd = await gh.addTeamToRepo(val.githubTeamNumber, REPONAME, 'push');
        expect(teamAdd.githubTeamNumber).to.equal(val.githubTeamNumber);

        let staffTeamNumber = await gh.getTeamNumber('staff');
        let staffAdd = await gh.addTeamToRepo(staffTeamNumber, REPONAME, 'admin');
        expect(staffAdd.githubTeamNumber).to.equal(staffTeamNumber);

    }).timeout(TIMEOUT);

    it("Should be possible to get a team number for a team that does exist.", async function () {
        let val = await gh.getTeamNumber(TEAMNAME);
        Log.test('Team # ' + val);
        expect(val).to.be.greaterThan(0);

        // let bool = await gh.teamExists(TEAMNAME);
        // expect(bool).to.be.true;
    }).timeout(TIMEOUT);

    it("Should get an empty array of team members for a team that does not exist.", async function () {
        let val = await gh.getTeamMembers(-1337);
        Log.test('# Team members: ' + val.length);
        expect(val.length).to.equal(0);
    }).timeout(TIMEOUT);

    it("Should be able to get member names for a valid team.", async function () {
        let teamnum = await gh.getTeamNumber('staff');
        expect(teamnum).to.be.greaterThan(0);
        let val = await gh.getTeamMembers(teamnum);
        Log.test('# Team members: ' + val.length);
        expect(val.length).to.be.greaterThan(0);
        expect(val).to.contain('rtholmes');
    }).timeout(TIMEOUT);


    it("Should be able to create many teams and get their numbers (tests team paging).", async function () {

        gh.PAGE_SIZE = 2; // force a small page size for testing
        const NUM_TEAMS = 4; // could do 100 for a special test, but this is really slow

        // should be able to create the teams
        for (let i = 0; i < NUM_TEAMS; i++) {
            const teamname = TEAMNAME + '_paging-' + i;
            let val = await gh.createTeam(teamname, 'push');
            await gh.delay(200);
            Log.test("Team details: " + JSON.stringify(val));
            expect(val.teamName).to.equal(teamname);
            expect(val.githubTeamNumber).to.be.an('number');
            expect(val.githubTeamNumber).to.be.greaterThan(0);
        }

        // should be able to get their number
        for (let i = 0; i < NUM_TEAMS; i++) {
            const teamname = TEAMNAME + '_paging-' + i;
            await gh.delay(200);
            let val = await gh.getTeamNumber(teamname);
            Log.test("Team details: " + JSON.stringify(val));
            expect(val).to.be.an('number');
            expect(val).to.be.greaterThan(0);
        }

    }).timeout(TIMEOUT * 20);

    it("Should be able to create many repos and get them back (tests repo paging).", async function () {

        const NUM_REPOS = 4;

        gh.PAGE_SIZE = 2; // force a small page size for testing
        // should be able to create the teams
        for (let i = 0; i < NUM_REPOS; i++) {
            const reponame = REPONAME + '_paging-' + i;
            let val = await gh.createRepo(reponame);
            await gh.delay(200);
            Log.test("Repo details: " + JSON.stringify(val));
            expect(val.indexOf(reponame)).to.be.greaterThan(-1);
            expect(val).to.be.an('string');
        }

        let allRepos = await gh.listRepos();
        // should be able to get their number
        for (let i = 0; i < NUM_REPOS; i++) {
            const reponame = REPONAME + '_paging-' + i;
            let found = false;
            for (const repo of allRepos) {
                if (repo.name === reponame) {
                    Log.test("Found repo: " + reponame);
                    found = true;
                }
            }
            if (found === false) {
                Log.test("Missing repo: " + reponame);
            }
            // expect(found).to.be.true;
        }

    }).timeout(TIMEOUT * 1000);

    it("Should be able to clone a source repo into a newly created repository.", async function () {
        const start = Date.now();
        let targetUrl = Config.getInstance().getProp(ConfigKey.githubHost) + '/' + Config.getInstance().getProp(ConfigKey.org) + '/' + REPONAME;
        let importUrl = 'https://github.com/SECapstone/bootstrap'; // this is hard coded, but at least it's public

        let output = await gh.importRepoFS(importUrl, targetUrl);
        expect(output).to.be.true;

        Log.test('Full clone took: ' + Util.took(start));
    }).timeout(120 * 1000); // 2 minutes

<<<<<<< HEAD
    // it("Should be able to clone a source repository, and select files to create a new repository.", async function () {
    //     const start = Date.now();
    //     let targetUrl = Config.getInstance().getProp(ConfigKey.githubHost) + '/'
    //         + Config.getInstance().getProp(ConfigKey.org) + '/' + getProjectPrefix() + Test.REPONAME1;
    //     let importUrl = 'https://github.com/SECapstone/capstone'; // hardcoded public repo
    //     let selectedFiles = 'AutoTest.md';
    //
    //     let output = await gh.importRepoFS(importUrl, targetUrl, selectedFiles);
    //     expect(output).to.be.true;
    //
    //     Log.test('Partial clone took: ' + Util.took(start));
    // }).timeout(120 * 1000);
=======
    it("Should be able to clone a source repository, and select files to create a new repository.", async function () {
        let tc: TeamController = new TeamController();
        let rc: RepositoryController = new RepositoryController();
        let dc: DeliverablesController = new DeliverablesController();
        let pc: PersonController = new PersonController();

        // get some persons
        let p1 = await pc.getPerson(Test.USERNAME1);
        let p2 = await pc.getPerson(Test.USERNAME2);
        expect(p1).to.not.be.null;
        expect(p2).to.not.be.null;

        // get the deliverable
        let deliv = await dc.getDeliverable(Test.DELIVID0);
        expect(deliv).to.not.be.null;

        // create the team
        let team = await tc.createTeam(Test.TEAMNAME3, deliv, [p1, p2], {});
        expect(team).to.not.be.null;
        // create the repository
        let repo = await rc.createRepository(Test.REPONAME3, [team], {});
        expect(repo).to.not.be.null;

        let val = await gh.createRepo(REPONAME3);
        const newName = Config.getInstance().getProp(ConfigKey.githubHost) + '/' + Config.getInstance().getProp(ConfigKey.org) + '/' + REPONAME3;
        expect(val).to.equal(newName);

        const start = Date.now();
        let targetUrl = Config.getInstance().getProp(ConfigKey.githubHost) + '/' + Config.getInstance().getProp(ConfigKey.org) + '/' + REPONAME3;

        // let targetUrl = Config.getInstance().getProp(ConfigKey.githubHost) + '/'
        //     + Config.getInstance().getProp(ConfigKey.org) + '/' + getProjectPrefix() + REPONAME3;
        let importUrl = 'https://github.com/SECapstone/capstone'; // hardcoded public repo
        let selectedFiles = 'AutoTest.md';

        let output = await gh.importRepoFS(importUrl, targetUrl, selectedFiles);
        expect(output).to.be.true;

        Log.test('Partial clone took: ' + Util.took(start));
    }).timeout(120 * 1000);
>>>>>>> ef356123

    /**
     * This test is terrible, but gets the coverage tools to stop complaining.
     */
    it("Should make sure that actions can actually fail.", async function () {
        if (1 > 0) return; // terrible skip
        const old = (<any>gh).gitHubAuthToken;
        (<any>gh).gitHubAuthToken = "FOOFOOFOO";

        try {
            await gh.createRepo('INVALIDREPONAME');
        } catch (err) {
            // expected
        }

        try {
            await gh.deleteRepo('INVALIDREPONAME');
        } catch (err) {
            // expected
        }

        try {
            await gh.listRepos();
        } catch (err) {
            // expected
        }

        try {
            await gh.createTeam('INVALIDTEAMNAMER', 'push');
        } catch (err) {
            // expected
        }

        try {
            await gh.getTeamNumber('INVALIDTEAMNAMER');
        } catch (err) {
            // expected
        }

        try {
            await gh.deleteTeam(-1);
        } catch (err) {
            // expected
        }

        try {
            await gh.addTeamToRepo(-1, 'INVALIDREPONAME', 'push');
        } catch (err) {
            // expected
        }

        try {
            await gh.addMembersToTeam('INVALIDTEAMNAME', -1, ['INVALIDPERSONNAME']);
        } catch (err) {
            // expected
        }

        try {
            await gh.listTeams();
        } catch (err) {
            // expected
        }

        try {
            await gh.listWebhooks('INVALIDREPONAME');
        } catch (err) {
            // expected
        }

        try {
            await gh.addWebhook('INVALIDREPONAME', 'INVALIDENDPOINT');
        } catch (err) {
            // expected
        }

        try {
            await gh.importRepoFS('https://localhost', 'https://localhost');
        } catch (err) {
            // expected
        }

        Log.test('after expected fail');
        (<any>gh).gitHubAuthToken = old; // restore token
    }).timeout(TIMEOUT);

    it("Should be able to create a repo, " +
        "create a team, add users to it, add it to the repo, " +
        "and change their permissions", async function () {
        let githubTeam = await gh.createTeam(TEAMNAME, 'push');
        expect(githubTeam.teamName).to.be.equal(TEAMNAME);
        expect(githubTeam.githubTeamNumber).to.be.an('number');
        expect(githubTeam.githubTeamNumber > 0).to.be.true;

        // Expects adding members to work
        let addMembers = await gh.addMembersToTeam(githubTeam.teamName, githubTeam.githubTeamNumber, [Test.USERNAMEGITHUB1, Test.USERNAMEGITHUB2]);
        let teamAdd = await gh.addTeamToRepo(githubTeam.githubTeamNumber, REPONAME, 'push');

        let staffTeamNumber = await gh.getTeamNumber('staff');
        let staffAdd = await gh.addTeamToRepo(staffTeamNumber, REPONAME, 'admin');
        let permissionEdit = await gh.setRepoPermission(REPONAME, "pull");
        expect(permissionEdit).to.be.true;

    }).timeout(TIMEOUT);

    it("Clear stale repos and teams.", async function () {
        let del = await deleteStale();
        expect(del).to.be.true;
    }).timeout(TIMEOUT * 10);


    function getProjectPrefix(): string {
        return "TEST__X__secap_";
    }

    function getTeamPrefix() {
        return "TEST__X__t_";
    }

    async function deleteStale(): Promise<true> {
        Log.test('GitHubActionSpec::deleteStale() - start');

        let repos = await gh.listRepos();
        expect(repos).to.be.an('array');
        // expect(repos.length > 0).to.be.true; // test org can be empty

        // delete test repos if needed
        for (const repo of repos as any) {
            for (const r of TESTREPONAMES) {
                if (repo.name === r) {
                    Log.info('Removing stale repo: ' + repo.name);
                    let val = await gh.deleteRepo(r);
                    await gh.delay(DELAY_SHORT);
                    // expect(val).to.be.true;
                }
            }
        }

        repos = await gh.listRepos();
        // delete test repos if needed
        for (const repo of repos as any) {
            Log.info('Evaluating repo: ' + repo.name);
            if (repo.name.indexOf('TEST__X__') === 0 || repo.name.startsWith(REPONAME)) {
                Log.info('Removing stale repo: ' + repo.name);
                let val = await gh.deleteRepo(repo.name);
                // expect(val).to.be.true;
                let teamName = repo.name.substr(15);
                Log.info('Adding stale team name: ' + repo.name);
                TESTTEAMNAMES.push(teamName);
            }
        }

        // delete teams if needed
        let teams = await gh.listTeams();
        expect(teams).to.be.an('array');
        // expect(teams.length > 0).to.be.true; // can have 0 teams
        Log.test('All Teams: ' + JSON.stringify(teams));
        Log.test('Stale Teams: ' + JSON.stringify(TESTTEAMNAMES));
        for (const team of teams as any) {
            // Log.info('Evaluating team: ' + JSON.stringify(team));
            let done = false;
            for (const t of TESTTEAMNAMES) {
                if (team.name === t) {
                    Log.test("Removing stale team: " + team.name);
                    let val = await gh.deleteTeam(team.id);
                    await gh.delay(DELAY_SHORT);
                    done = true;
                }
            }
            if (done === false) {
                if (team.name.startsWith(TEAMNAME) === true) {
                    Log.test("Removing stale team: " + team.name);
                    let val = await gh.deleteTeam(team.id);
                    await gh.delay(DELAY_SHORT);
                }
            }
        }
        Log.test('GitHubActionSpec::deleteStale() - done');
        return true;
    }

});<|MERGE_RESOLUTION|>--- conflicted
+++ resolved
@@ -258,20 +258,6 @@
         Log.test('Full clone took: ' + Util.took(start));
     }).timeout(120 * 1000); // 2 minutes
 
-<<<<<<< HEAD
-    // it("Should be able to clone a source repository, and select files to create a new repository.", async function () {
-    //     const start = Date.now();
-    //     let targetUrl = Config.getInstance().getProp(ConfigKey.githubHost) + '/'
-    //         + Config.getInstance().getProp(ConfigKey.org) + '/' + getProjectPrefix() + Test.REPONAME1;
-    //     let importUrl = 'https://github.com/SECapstone/capstone'; // hardcoded public repo
-    //     let selectedFiles = 'AutoTest.md';
-    //
-    //     let output = await gh.importRepoFS(importUrl, targetUrl, selectedFiles);
-    //     expect(output).to.be.true;
-    //
-    //     Log.test('Partial clone took: ' + Util.took(start));
-    // }).timeout(120 * 1000);
-=======
     it("Should be able to clone a source repository, and select files to create a new repository.", async function () {
         let tc: TeamController = new TeamController();
         let rc: RepositoryController = new RepositoryController();
@@ -312,7 +298,6 @@
 
         Log.test('Partial clone took: ' + Util.took(start));
     }).timeout(120 * 1000);
->>>>>>> ef356123
 
     /**
      * This test is terrible, but gets the coverage tools to stop complaining.

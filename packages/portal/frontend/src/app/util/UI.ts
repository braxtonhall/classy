/**
 * Created by rtholmes on 2017-10-04.
 */
import Log from "../../../../../common/Log";

// const OPEN_DELIV_KEY = 'open';
// const CLOSE_DELIV_KEY = 'close';
// const MAX_TEAM_DELIV_KEY = 'maxTeamSize';
// const MIN_TEAM_DELIV_KEY = 'minTeamSize';
// const MONGO_DB_ID_KEY = '_id';

// import * as ons from 'onsenui'; // for dev
declare var ons: any; // for release (or webpack bundling gets huge)

export class UI {
    public static inputTypes = {TIMEDATE: 'timeDate', NUMBER: 'number', TEXT: 'text'};
    public static ons = ons;

    /**
     * Onsen convenience functions
     */
    public static pushPage(pageId: string, options?: any): Promise<void> {
        if (typeof options === 'undefined') {
            options = {};
        }
        Log.trace('UI::pushPage( ' + pageId + ', ' + JSON.stringify(options) + ' )');

        const nav = document.querySelector('#myNavigator') as any; // as ons.OnsNavigatorElement;
        if (nav !== null) {
            return nav.pushPage(pageId, options);
        } else {
            Log.error('UI::pushPage(..) - WARN: nav is null');
            return nav.pushPage(pageId, options);
        }
    }

    public static getCurrentPage(): any {
        const nav = document.querySelector('#myNavigator') as any;
        if (nav !== null) {
            //
            return nav.topPage;
            // This doesn't seem to work anymore, there is no getCurrentPage function on the nav object
            // return nav.getCurrentPage();
        }
    }

    public static popPage(options?: any) {
        const nav = document.querySelector('#myNavigator') as any; // as ons.OnsNavigatorElement;
        if (nav !== null) {
            nav.popPage(options);
        } else {
            Log.error('UI::popPage(..) - WARN: nav is null');
        }
    }

    public static notification(note: string) {
        ons.notification.alert(note);
    }

    public static notificationConfirm(note: string, callback: any) {
        ons.notification.confirm({message: note, callback});
    }

    // TODO: look at this in future: https://codepen.io/frankdiox/pen/rwaGVr
    public static notificationToast(note: string, time: number = 5000) {
        ons.notification.toast({message: note, timeout: time});
    }

    public static handleError(err: Error) {
        if (err instanceof Error) {
            ons.notification.alert(err.message);
        } else {
            ons.notification.alert(err);
        }
    }

    public static showErrorToast(text: string) {
        ons.notification.toast({message: text, timeout: 5000});
    }

    public static showSuccessToast(text: string, opts?: any) {
        // TODO: change colour: https://onsen.io/v2/api/js/ons.notification.html#method-toast
        if (typeof opts === "undefined") {
            opts = {};
        }

        let timeout = 2000;
        if (typeof opts.timeout !== "undefined") {
            timeout = opts.timeout;
        }

        let force = true;
        if (typeof opts.force !== "undefined") {
            force = opts.force;
        }

        ons.notification.toast({message: text, timeout: timeout, force: force});
    }

    public static createListItem(text: string, subtext?: string, tappable?: boolean): HTMLElement {

        let prefix = '<ons-list-item style="display: table;">';
        if (typeof tappable !== 'undefined' && tappable === true) {
            // right now only if subtext
            prefix = '<ons-list-item style="display: table;" modifier="chevron" tappable>';
        }

        if (typeof subtext === 'undefined') {
            // simple list item
            const taskItem = ons.createElement('<ons-list-item>' + text + '</ons-list-item>') as HTMLElement;
            return taskItem;
        } else {
            // compound list item
            const taskItem = ons.createElement(
                prefix +
                '<span class="list-item__title">' + text + '</span>' +
                '<span class="list-item__subtitle">' + subtext + '</span>' +
                '</ons-list-item>') as HTMLElement;
            return taskItem;
        }
    }

    public static createListHeader(text: string): HTMLElement {
        const taskHeader = ons.createElement(
            '<ons-list-header>' + text + '</ons-list-header>') as HTMLElement;
        return taskHeader;
    }

    public static showModal(text?: string) {
        // https://onsen.io/v2/api/js/ons-modal.html
        if (typeof text === 'undefined') {
            text = null;
        }

        const modals = document.querySelectorAll('ons-modal') as any;
        for (const m of modals) {
            Log.trace("UI::showModal( " + text + " ) - start; modal: " + m);
            if (m !== null) {
                if (text != null) {
                    const textFields = document.querySelectorAll('#modalText') as any;
                    for (const t of textFields) {
                        // document.getElementById('modalText').innerHTML = text;
                        t.innerHTML = text;
                    }
                }
                if (m.visible === false) {
                    // don't show a modal if it is already visible (causes flicker from the animation)
                    m.show({animation: 'fade'});
                }
            } else {
                Log.error('UI::showModal(..) - Modal is null');
            }
        }
    }

    public static showError(failure: any) { // FailurePayload
        Log.error("UI::showError(..) - failure: " + JSON.stringify(failure));
        if (typeof failure === 'string') {
            return UI.showAlert(failure);
        } else if (typeof failure.failure !== 'undefined') {
            return UI.showAlert(failure.failure.message);
        } else {
            Log.error("Unknown message: " + JSON.stringify(failure));
            return UI.showAlert("Action unsuccessful.");
        }
    }

    public static getTextFieldValue(fieldName: string): string {
        const field = document.querySelector('#' + fieldName) as HTMLTextAreaElement;
        if (field !== null) {
            return field.value;
        } else {
            Log.error('UI::getTextFieldValue( ' + fieldName + ' ) - element does not exist');
        }
    }

    public static getToggleValue(fieldName: string): boolean {
        const field = document.querySelector('#' + fieldName) as HTMLInputElement;
        if (field !== null) {
            return field.checked;
        } else {
            Log.error('UI::getToggleValue( ' + fieldName + ' ) - element does not exist');
        }
    }

    public static getDropdownValue(elementName: string): string {
        const field = document.querySelector('#' + elementName) as HTMLSelectElement;
        if (field !== null) {
            return field.options[field.selectedIndex].value;
        } else {
            Log.error('UI::getDropdownValue( ' + elementName + ' ) - element does not exist');
        }
    }

    public static setDropdownSelected(elementName: string, value: string | number, editable: boolean) {
        const field = document.querySelector('#' + elementName) as HTMLSelectElement;
        if (field !== null) {
            for (let i = 0; i < field.length; i++) {
                const opt = field.options[i];
                // tslint:disable-next-line
                if (opt.value == value) { // use == so string and number values match
                    field.selectedIndex = i;
                }
            }

            if (editable === false) {
                field.setAttribute('readonly', '');
            }
        } else {
            Log.error('UI::setDropdownSelected( ' + elementName + ', ... ) - element does not exist');
        }
    }

    public static setDropdownOptions(elementName: string, options: string[], selectedVal?: string | number | null) {
        const selector = document.querySelector('#' + elementName) as HTMLSelectElement;
        if (selector !== null) {
            selector.innerHTML = '';
            for (const opt of options) {
                let selected = false;
                if (typeof selectedVal !== 'undefined' && selectedVal === opt) {
                    selected = true;
                }
                const o: HTMLOptionElement = new Option(opt, opt, false, selected);
                selector.add(o);
            }
        } else {
            Log.error("UI::setDropdownOptions( " + elementName + ", ... ) - element does not exist");
        }
    }

    public static createTextInputField(key: string, value: string, type: string) {
        const inputField = ons.createElement(
            '<input type="text" style="margin: 0 0 0 15px" class="text-input text-input--underbar" value="">' +
            value +
            '</input>') as HTMLElement;

        return inputField;
    }

// <ons-page id="studentTeamsPage">
//     <ons-list id="student-team-list">
//         <section style="margin-top: 50px;" class="studentTeamPage-header">
//             <h2 style="text-align: center;">You are currently not on any teams</h2>
//         </section>

//         <section class="studentTeamPage-add-team-cta" style="padding: 30px;">
//             <div class="studentTeamPage-add-team-cta__container" style="width: 100%; margin: auto; text-align: center;">
//                 <ons-button class="studentTeamPage-add-team-cta__button" modifier="medium">Add a Team</ons-button>
//             </div>
//           </section>

//         <ons-list-header>Tappable / Ripple</ons-list-header>
//         <ons-list-item tappable>Tap me</ons-list-item>

//         <ons-list-header>Chevron</ons-list-header>
//         <ons-list-item modifier="chevron" tappable>Chevron</ons-list-item>

//         <ons-list-header>Thumbnails and titles</ons-list-header>
//         <ons-list-item>
//           <div class="left">
//             <img class="list-item__thumbnail" src="http://placekitten.com/g/40/40">
//           </div>
//           <div class="center">
//             <span class="list-item__title">Cutest kitty</span><span class="list-item__subtitle">On the Internet</span>
//           </div>
//     </ons-list>
// </ons-page>

    public static hideModal() {
        const modals = document.querySelectorAll('ons-modal') as any;
        for (const m of modals) {
            if (m !== null) {
                m.hide({animation: 'fade'});
            } else {
                Log.error('UI::hideModal(..) - Modal is null');
            }
        }
        // const modal = document.querySelector('ons-modal') as OnsModalElement;

    }

    public static showAlert(message: string) {
        return ons.notification.alert(message);
    }

    // SDMM: move
    public static showD1TeamDialog() {
        const dialog: any = document.getElementById('d1teamDialog');

        if (dialog) {
            dialog.show();
        } else {
            ons.createElement('d1team.html', {append: true}).then(function(diag: any) {
                diag.show();
            });
        }
    }

    // SDMM: move
    public static hideD1TeamDialog() {
        const elem: any = document.getElementById('d1teamDialog');
        elem.hide();
    }

    public static took(start: number): string {
        return (Date.now() - start) + ' ms';
    }

    public static showSection(id: string) {
        const el =
            document.getElementById(id);
        if (el === null) {
            Log.error("UI::showSection( " + id + " ) - unknown id");
        } else {
            el.style.display = 'inherit'; // show the section
        }
    }

    public static hideSection(id: string) {
        const el =
            document.getElementById(id);
        if (el === null) {
            Log.error("UI::hideSection( " + id + " ) - unknown id");
        } else {
            el.style.display = 'none'; // show the section
        }
    }

<<<<<<< HEAD
    public static injectCustomPage(path: string) {
        Log.info('UI::injectCustomPage( ' + path + ' ) - start');

        // Create a new import node
        const importNode = document.createElement('link');
        importNode.href = path;
        importNode.rel = 'import';
        // Set the callback used when import is loaded. The line below is
        // adapted from importHref function in Polymer
        importNode.onload = function(importedNode: any, event: any) {
            // Put the document DOM tree in the import attribute as usual
            Log.info('UI::injectCustomPage( ' + path + ' ) - loading complete');
            importNode.import = event.target.import;
        }.bind(this, importNode);

        // Triggers import loading
        document.head.appendChild(importNode);
    }

    /**
     * Clones a custom element from a template injected with injectCustomPage above
     * and prepares it to be added to the DOM wherever it is required.
     *
     * @param {string} id
     * @returns {Node | null}
     */
    public static cloneCustomElement(id: string): Node | null {
        Log.info("UI::cloneCustomElement( " + id + " ) - start");

        // iterates through all linked imports and returns the first element with the right id
        const customs = (document.querySelectorAll('link[rel="import"]'));
        for (const custom of Array.from(customs) as HTMLLinkElement[]) {
            if (custom !== null) {
                const templates = custom.import.querySelectorAll('template');
                for (const template of Array.from(templates) as HTMLTemplateElement[]) {
                    if (template !== null && template.id === id) {
                        const clone = document.importNode(template.content, true);
                        return clone;
                    }
                }
            }
        }
        return null;
    }
=======
    public static clearChildren(id: string) {
        const el = document.getElementById(id);
        if (el === null) {
            Log.error("UI::clearChildren( " + id + " ) - unknown id");
        } else {
            el.innerHTML = '';
        }
    }

>>>>>>> aa71565c
}<|MERGE_RESOLUTION|>--- conflicted
+++ resolved
@@ -326,7 +326,6 @@
         }
     }
 
-<<<<<<< HEAD
     public static injectCustomPage(path: string) {
         Log.info('UI::injectCustomPage( ' + path + ' ) - start');
 
@@ -371,7 +370,7 @@
         }
         return null;
     }
-=======
+
     public static clearChildren(id: string) {
         const el = document.getElementById(id);
         if (el === null) {
@@ -381,5 +380,4 @@
         }
     }
 
->>>>>>> aa71565c
 }
--- conflicted
+++ resolved
@@ -192,17 +192,11 @@
                     </div>
                 </ons-list-item>
 
-<<<<<<< HEAD
-=======
-                <ons-list-header>Upload Grades</ons-list-header>
-
->>>>>>> 7434165f
                 <ons-list-item expandable>
                     <div class="left settingIcon">
                         <ons-icon icon="fa-cogs"></ons-icon>
                     </div>
                     <div class="center">
-<<<<<<< HEAD
                         Synchronize class list
                         <ons-button id="adminPerformWithdrawButton" modifier="medium" style="margin-left: 1em">Mark withdrawn students
                         </ons-button>
@@ -212,7 +206,16 @@
                         just marks students not present in this list as withdrawn. It does not delete any teams, repos, grades, or results
                         although the grades view will not return grades for students who are withdrawn (e.g., so the course statistics are
                         correct). NOTE: you still need to manually upload the classlist.csv if you want to update lab sections, etc.
-=======
+                    </div>
+                </ons-list-item>
+
+                <ons-list-header>Upload Grades</ons-list-header>
+
+                <ons-list-item expandable>
+                    <div class="left settingIcon">
+                        <ons-icon icon="fa-cogs"></ons-icon>
+                    </div>
+                    <div class="center">
                         Deliverable
                         <select id="adminGradeDeliverableSelect" style="margin-left: 1em; margin-right: 1em;"></select>
                         Select Grade CSV <input id="adminGradeCSV" style="padding-left: 1em" type="file"/>
@@ -223,7 +226,6 @@
 
                         <pre>CSID,GRADE,COMMENT</pre>
                         This will overwrite any grade that exist for that the students listed in the CSV. This cannot be undone.
->>>>>>> 7434165f
                     </div>
                 </ons-list-item>
 
